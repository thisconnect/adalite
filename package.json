--- conflicted
+++ resolved
@@ -1,13 +1,9 @@
 {
   "name": "cardano",
-<<<<<<< HEAD
-  "version": "3.5.2",
+  "version": "3.5.3",
   "engines": {
     "node": "11.10"
   },
-=======
-  "version": "3.5.3",
->>>>>>> 7fef2a13
   "description": "A simple Cardano wallet",
   "main": "app.js",
   "repository": {
