{
  "name": "cardano",
<<<<<<< HEAD
  "version": "1.2.0",
=======
  "version": "1.2.1",
>>>>>>> 18a0f5e1
  "description": "A simple Cardano wallet",
  "main": "app.js",
  "repository": {
    "type": "git",
    "url": "git+https://github.com/vacuumlabs/adalite.git"
  },
  "keywords": [
    "cardano",
    "wallet"
  ],
  "author": "Vacuumlabs",
  "license": "ISC",
  "bugs": {
    "url": "https://github.com/vacuumlabs/adalite/issues"
  },
  "homepage": "https://github.com/vacuumlabs/adalite#readme",
  "scripts": {
    "start-server": "node server/index.js",
    "build": "cd app && yarn install && yarn build",
    "dev": "PORT=${PORT:-3000} node server/index.js & (cd app && yarn install && yarn dev)",
    "test": "cd app && yarn install && yarn test",
    "test-chrome-headless": "cd app && yarn install && yarn test-chrome-headless",
    "mocha": "cd app && mocha-chrome --help",
    "eslint": "eslint . --max-warnings=0",
    "fix": "prettier-eslint --write \"{app/frontend,app/tests/src,server}/**/*.{js,jsx,json,css}\"",
    "heroku-postbuild": "cd app && yarn install && yarn build"
  },
  "husky": {
    "hooks": {
      "pre-commit": "lint-staged"
    }
  },
  "lint-staged": {
    "{app/frontend,app/tests,server}/**/*.{js,jsx,json,css}": [
      "prettier-eslint --write",
      "git add"
    ]
  },
  "dependencies": {
    "body-parser": "^1.18.2",
    "compression": "^1.7.2",
    "cors": "^2.8.4",
    "device": "^0.3.9",
    "dotenv": "^6.0.0",
    "express": "^4.16.3",
    "express-basic-auth": "^1.1.5",
    "express-mung": "^0.5.1",
    "isomorphic-fetch": "^2.2.1",
    "normalize-url": "^4.0.0",
    "redis": "^2.8.0",
    "redisscan": "^2.0.0"
  },
  "devDependencies": {
    "babel-eslint": "^8.2.2",
    "eslint": "^4.18.2",
    "eslint-config-vacuumlabs": "^1.5.0",
    "eslint-plugin-import": "^2.9.0",
    "eslint-plugin-react": "^7.7.0",
    "husky": "^1.3.1",
    "lint-staged": "^7.0.4",
    "prettier": "^1.12.1",
    "prettier-eslint-cli": "^4.7.1",
    "release-it": "^10.1.0"
  }
}<|MERGE_RESOLUTION|>--- conflicted
+++ resolved
@@ -1,10 +1,6 @@
 {
   "name": "cardano",
-<<<<<<< HEAD
-  "version": "1.2.0",
-=======
   "version": "1.2.1",
->>>>>>> 18a0f5e1
   "description": "A simple Cardano wallet",
   "main": "app.js",
   "repository": {
