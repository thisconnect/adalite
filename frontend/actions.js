--- conflicted
+++ resolved
@@ -24,11 +24,7 @@
     const unusedAddresses = [await wallet.getChangeAddress()]
     const transactionHistory = await wallet.getHistory()
     const balance = await wallet.getBalance()
-<<<<<<< HEAD
-    const sendAmount = 0
-=======
     const sendAmountFieldValue = 0
->>>>>>> 5d65c5ca
     const sendAddress = ''
     const sendSuccess = ''
     setState({
@@ -36,11 +32,7 @@
       usedAddresses,
       unusedAddresses,
       balance,
-<<<<<<< HEAD
-      sendAmount,
-=======
       sendAmountFieldValue,
->>>>>>> 5d65c5ca
       sendAddress,
       sendSuccess,
       transactionHistory,
@@ -82,14 +74,9 @@
     })
   }
 
-<<<<<<< HEAD
-  const generateNewUnusedAddress = async (state, offset) => {
-    setState({address: 'loading...'})
-=======
   const generateNewUnusedAddress = async (state) => {
     setState({address: 'loading...'})
     const offset = state.unusedAddresses.length
->>>>>>> 5d65c5ca
     const newUnusedAddress = await wallet.getChangeAddress(Number.MAX_SAFE_INTEGER, offset)
     setState({
       unusedAddresses: state.unusedAddresses.concat([newUnusedAddress]),
@@ -100,20 +87,6 @@
     displayAboutOverlay: !state.displayAboutOverlay,
   })
 
-<<<<<<< HEAD
-  const calculateFee = async (address, amount) => {
-    setState(
-      loadingAction('Computing transaction fee...', {
-        sendAddress: address,
-        sendAmount: amount,
-      })
-    )
-    const fee = await wallet.getTxFee(address, amount)
-    setState({fee, loading: false})
-  }
-
-  const submitTransaction = async (state, address, amount) => {
-=======
   const inputAddress = (state, e) => ({
     sendAddress: e.target.value,
   })
@@ -135,7 +108,6 @@
   const submitTransaction = async (state) => {
     const address = state.sendAddress
     const amount = state.sendAmount
->>>>>>> 5d65c5ca
     setState(
       loadingAction('processing transaction', 'Submitting transaction...', {
         sendSuccess: 'processing transaction',
@@ -157,10 +129,7 @@
     toggleAboutOverlay,
     calculateFee,
     submitTransaction,
-<<<<<<< HEAD
-=======
     inputAddress,
     inputAmount,
->>>>>>> 5d65c5ca
   }
 }