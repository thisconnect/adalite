--- conflicted
+++ resolved
@@ -21,32 +21,6 @@
   })
 }
 
-<<<<<<< HEAD
-require('./blockchainExplorerProxy')(app)
-require('./transactionSubmitter')(app)
-
-app.get('*', (req, res) => {
-  return res.status(200).send(`
-    <!doctype html>
-    <html>
-
-      <head>
-        <title>CardanoLite Wallet</title>
-        <meta name="viewport" content="width=device-width, initial-scale=1">
-        <script src="js/frontend.bundle.js" defer></script>
-        <link rel="stylesheet" type="text/css" href="css/styles.css">
-        <link rel="icon" type="image/ico" href="assets/favicon.ico">
-      </head>
-
-      <body data-config=${JSON.stringify(config)}>
-        <div id="root" style="width: 100%; height: 100%;"></div>
-      </body>
-
-    </html>
-  `)
-})
-
-=======
 const isBrowserSupported = (userAgent) => {
   const minSupportedVersionsDesktop = {
     chrome: '55',
@@ -123,7 +97,6 @@
   }
 })
 
->>>>>>> 5d65c5ca
 app.listen(process.env.PORT, () => {
   // eslint-disable-next-line no-console
   console.log(`Cardano wallet app listening on ${process.env.PORT}!`)
